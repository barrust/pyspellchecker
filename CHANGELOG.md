# pyspellchecker

<<<<<<< HEAD
## Future Release
* Fix float("nan") issue; see [#125](https://github.com/barrust/pyspellchecker/issues/125)
=======
## Version 0.7.0
* Backwards Combatibility Change:
    * `spell.candidates` and `spell.correction` now return `None` if there are no valid corrections or candidates
* Remove misspelled words from [issue #120](https://github.com/barrust/pyspellchecker/issues/120)
* Update all default language dictionaries after updating the minimum frequency to 50 in `scripts/build_dictionary.py`
>>>>>>> 5b9c8d5e

## Version 0.6.3
* Added class method to be able to get a listing of all supported languages
* Added type hinting
* Updated English dictionary to remove incorrect `cie` words; see [#112](https://github.com/barrust/pyspellchecker/issues/112)

## Version 0.6.2
* Add ability to load multiple languages at once; [see discussion](https://github.com/barrust/pyspellchecker/discussions/97)
* Fix default tokenizer to not enforce lower case; [#99](https://github.com/barrust/pyspellchecker/issues/99)

## Version 0.6.1
* Deprecated `spell.word_probability` since the name makes it seem that it is building a true probability; use `spell.word_usage_frequency` instead
* Added Russian language dictionary; [#91](https://github.com/barrust/pyspellchecker/pull/91) Thanks [@sviperm](https://github.com/sviperm)
* Include `__iter__` to both the `SpellChecker` and `WordFrequency` objects

## Version 0.6.0
* Removed **python 2.7** support
* Updated automated `scripts/build_dictionary.py` script to support adding missing words
* Updated `split_words()` to attempt to better handle punctuation; [#84](https://github.com/barrust/pyspellchecker/issues/84)
* Load pre-built dictionaries from relative location for use in `PyInstaller` and other executable tools; [#64](https://github.com/barrust/pyspellchecker/issues/64)

## Version 0.5.6
* ***NOTE:*** Last planned support for **Python 2.7**
* All dictionaries updated using the `scripts/build_dictionary.py` script

## Version 0.5.5
* Remove `encode` from the call to `json.loads()`

## Version 0.5.4
* Reduce words in `__edit_distance_alt` to improve memory performance; thanks [@blayzen-w](https://github.com/blayzen-w)

## Version 0.5.3
* Handle memory issues when trying to correct or find candidates for extremely long words

## Version 0.5.2
Ensure input is encoded correctly; resolves [#53](https://github.com/barrust/pyspellchecker/issues/53)

## Version 0.5.1
Handle windows encoding issues [#48](https://github.com/barrust/pyspellchecker/issues/48)
Deterministic order to corrections [#47](https://github.com/barrust/pyspellchecker/issues/47)

## Version 0.5.0
* Add tokenizer to the Spell object
* Add Support for local dictionaries to be case sensitive
[see PR #44](https://github.com/barrust/pyspellchecker/pull/44) Thanks [@davido-brainlabs](https://github.com/davido-brainlabs)
* Better python 2.7 support for reading gzipped files

## Version 0.4.0
* Add support for a tokenizer for splitting words into tokens

## Version 0.3.1
* Add full python 2.7 support for foreign dictionaries

## Version 0.3.0
* Ensure all checks against the word frequency are lower case
* Slightly better performance on edit distance of 2

## Version 0.2.2
* Minor package fix for non-wheel deployments

## Version 0.2.1
* Ignore case for language identifiers

## Version 0.2.0
* Changed `words` function to `split_words` to differentiate with the `word_frequency.words` function
* Added ***Portuguese*** dictionary: `pt`
* Add encoding argument to `gzip.open` and `open` dictionary loading and exporting
* Use of __slots__ for class objects

## Version 0.1.5
* Remove words based on threshold
* Add ability to iterate over words (keys) in the dictionary
* Add setting to to reduce the edit distance check
[see PR #17](https://github.com/barrust/pyspellchecker/pull/17) Thanks [@mrjamesriley](https://github.com/mrjamesriley)
* Added Export functionality:
   * json
   * gzip
* Updated logic for loading dictionaries to be either language or local_dictionary

## Version 0.1.4
* Ability to easily remove words
* Ability to add a single word
* Improved (i.e. cleaned up) English dictionary

## Version 0.1.3
* Better handle punctuation and numbers as the word to check

## Version 0.1.1
* Add support for language dictionaries
    * English, Spanish, French, and German
* Remove support for python 2; if it works, great!

## Version 0.1.0
* Move word frequency to its own class
* Add basic tests
* Readme documentation

## Version 0.0.1
* Initial release using code from Peter Norvig
* Initial release to pypi<|MERGE_RESOLUTION|>--- conflicted
+++ resolved
@@ -1,15 +1,11 @@
 # pyspellchecker
 
-<<<<<<< HEAD
-## Future Release
-* Fix float("nan") issue; see [#125](https://github.com/barrust/pyspellchecker/issues/125)
-=======
 ## Version 0.7.0
 * Backwards Combatibility Change:
     * `spell.candidates` and `spell.correction` now return `None` if there are no valid corrections or candidates
 * Remove misspelled words from [issue #120](https://github.com/barrust/pyspellchecker/issues/120)
 * Update all default language dictionaries after updating the minimum frequency to 50 in `scripts/build_dictionary.py`
->>>>>>> 5b9c8d5e
+* Fix float("nan") issue; see [#125](https://github.com/barrust/pyspellchecker/issues/125)
 
 ## Version 0.6.3
 * Added class method to be able to get a listing of all supported languages
