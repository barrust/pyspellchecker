--- conflicted
+++ resolved
@@ -149,29 +149,7 @@
         word = ensure_unicode(word)
         return self._word_frequency.dictionary[word] / total_words
 
-<<<<<<< HEAD
-    @deprecated("Deprecated as of version 0.6.5; use word_usage_frequency instead")
-    def word_probability(self, word: KeyT, total_words: typing.Optional[int] = None) -> float:
-        """Calculate the frequency to the `word` provided as seen across the
-        entire dictionary; function was a misnomar and is therefore
-        deprecated!
-
-        Args:
-            word (str): The word for which the word probability is calculated
-            total_words (int): The total number of words to use in thecalculation; \
-                use the default for using the whole word frequency
-        Returns:
-            float: The probability that the word is the correct word
-        Note:
-            Deprecated as of version 0.6.1; use `word_usage_frequency` instead
-        Note:
-            Will be removed in version 0.6.4"""
-        return self.word_usage_frequency(word, total_words)
-
-    def correction(self, word: KeyT) -> str:
-=======
     def correction(self, word: KeyT) -> typing.Optional[str]:
->>>>>>> 5b9c8d5e
         """The most probable correct spelling for the word
 
         Args:
